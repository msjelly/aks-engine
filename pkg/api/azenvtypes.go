// Copyright (c) Microsoft Corporation. All rights reserved.
// Licensed under the MIT license.

package api

import "fmt"

//AzureEnvironmentSpecConfig is the overall configuration differences in different cloud environments.
type AzureEnvironmentSpecConfig struct {
	CloudName            string                        `json:"cloudName,omitempty"`
	DockerSpecConfig     DockerSpecConfig              `json:"dockerSpecConfig,omitempty"`
	KubernetesSpecConfig KubernetesSpecConfig          `json:"kubernetesSpecConfig,omitempty"`
	DCOSSpecConfig       DCOSSpecConfig                `json:"-"`
	EndpointConfig       AzureEndpointConfig           `json:"endpointConfig,omitempty"`
	OSImageConfig        map[Distro]AzureOSImageConfig `json:"osImageConfig,omitempty"`
}

//DockerSpecConfig is the configurations of docker
type DockerSpecConfig struct {
	DockerEngineRepo         string `json:"dockerEngineRepo,omitempty"`
	DockerComposeDownloadURL string `json:"dockerComposeDownloadURL,omitempty"`
}

//DCOSSpecConfig is the configurations of DCOS
type DCOSSpecConfig struct {
	DCOS188BootstrapDownloadURL     string
	DCOS190BootstrapDownloadURL     string
	DCOS198BootstrapDownloadURL     string
	DCOS110BootstrapDownloadURL     string
	DCOS111BootstrapDownloadURL     string
	DCOSWindowsBootstrapDownloadURL string
	DcosRepositoryURL               string // For custom install, for example CI, need these three addributes
	DcosClusterPackageListID        string // the id of the package list file
	DcosProviderPackageID           string // the id of the dcos-provider-xxx package
}

//KubernetesSpecConfig is the kubernetes container images used.
type KubernetesSpecConfig struct {
	AzureTelemetryPID                string `json:"azureTelemetryPID,omitempty"`
	KubernetesImageBase              string `json:"kubernetesImageBase,omitempty"`
	TillerImageBase                  string `json:"tillerImageBase,omitempty"`
	ACIConnectorImageBase            string `json:"aciConnectorImageBase,omitempty"`
	MCRKubernetesImageBase           string `json:"mcrKubernetesImageBase,omitempty"`
	NVIDIAImageBase                  string `json:"nvidiaImageBase,omitempty"`
	AzureCNIImageBase                string `json:"azureCNIImageBase,omitempty"`
	CalicoImageBase                  string `json:"CalicoImageBase,omitempty"`
	EtcdDownloadURLBase              string `json:"etcdDownloadURLBase,omitempty"`
	KubeBinariesSASURLBase           string `json:"kubeBinariesSASURLBase,omitempty"`
	WindowsTelemetryGUID             string `json:"windowsTelemetryGUID,omitempty"`
	CNIPluginsDownloadURL            string `json:"cniPluginsDownloadURL,omitempty"`
	VnetCNILinuxPluginsDownloadURL   string `json:"vnetCNILinuxPluginsDownloadURL,omitempty"`
	VnetCNIWindowsPluginsDownloadURL string `json:"vnetCNIWindowsPluginsDownloadURL,omitempty"`
	ContainerdDownloadURLBase        string `json:"containerdDownloadURLBase,omitempty"`
}

//AzureEndpointConfig describes an Azure endpoint
type AzureEndpointConfig struct {
	ResourceManagerVMDNSSuffix string `json:"resourceManagerVMDNSSuffix,omitempty"`
}

//AzureOSImageConfig describes an Azure OS image
type AzureOSImageConfig struct {
	ImageOffer     string `json:"imageOffer,omitempty"`
	ImageSku       string `json:"imageSku,omitempty"`
	ImagePublisher string `json:"imagePublisher,omitempty"`
	ImageVersion   string `json:"imageVersion,omitempty"`
}

// AzureTelemetryPID represents the current telemetry ID
// See more information here https://docs.microsoft.com/en-us/azure/marketplace/azure-partner-customer-usage-attribution
// PID is maintained to keep consistent with Azure Stack Telemetry Terminologies
type AzureTelemetryPID string

const (
	// DefaultAzureStackDeployTelemetryPID tracking ID for Deployment
	DefaultAzureStackDeployTelemetryPID = "pid-1bda96ec-adf4-4eea-bb9a-8462de5475c0"
	// DefaultAzureStackScaleTelemetryPID tracking ID for Scale
	DefaultAzureStackScaleTelemetryPID = "pid-bbbafa53-d6a7-4022-84a2-86fcbaec7030"
	// DefaultAzureStackUpgradeTelemetryPID tracking ID for Upgrade
	DefaultAzureStackUpgradeTelemetryPID = "pid-0d9b5198-7cd7-4252-a890-5658eaf874be"
)

var (
	//DefaultKubernetesSpecConfig is the default Docker image source of Kubernetes
	DefaultKubernetesSpecConfig = KubernetesSpecConfig{
		KubernetesImageBase:              "k8s.gcr.io/",
		TillerImageBase:                  "gcr.io/kubernetes-helm/",
		ACIConnectorImageBase:            "microsoft/",
		NVIDIAImageBase:                  "nvidia/",
		CalicoImageBase:                  "calico/",
		AzureCNIImageBase:                "mcr.microsoft.com/containernetworking/",
		MCRKubernetesImageBase:           "mcr.microsoft.com/k8s/core/",
		EtcdDownloadURLBase:              "https://acs-mirror.azureedge.net/github-coreos",
		KubeBinariesSASURLBase:           "https://acs-mirror.azureedge.net/wink8s/",
		WindowsTelemetryGUID:             "fb801154-36b9-41bc-89c2-f4d4f05472b0",
		CNIPluginsDownloadURL:            "https://acs-mirror.azureedge.net/cni/cni-plugins-amd64-" + CNIPluginVer + ".tgz",
		VnetCNILinuxPluginsDownloadURL:   "https://acs-mirror.azureedge.net/cni/azure-vnet-cni-linux-amd64-" + AzureCniPluginVerLinux + ".tgz",
		VnetCNIWindowsPluginsDownloadURL: "https://acs-mirror.azureedge.net/cni/azure-vnet-cni-windows-amd64-" + AzureCniPluginVerWindows + ".zip",
		ContainerdDownloadURLBase:        "https://storage.googleapis.com/cri-containerd-release/",
	}

	//DefaultDCOSSpecConfig is the default DC/OS binary download URL.
	DefaultDCOSSpecConfig = DCOSSpecConfig{
		DCOS188BootstrapDownloadURL:     fmt.Sprintf(AzureEdgeDCOSBootstrapDownloadURL, "stable", "5df43052907c021eeb5de145419a3da1898c58a5"),
		DCOS190BootstrapDownloadURL:     fmt.Sprintf(AzureEdgeDCOSBootstrapDownloadURL, "stable", "58fd0833ce81b6244fc73bf65b5deb43217b0bd7"),
		DCOS198BootstrapDownloadURL:     fmt.Sprintf(AzureEdgeDCOSBootstrapDownloadURL, "stable/1.9.8", "f4ae0d20665fc68ee25282d6f78681b2773c6e10"),
		DCOS110BootstrapDownloadURL:     fmt.Sprintf(AzureEdgeDCOSBootstrapDownloadURL, "stable/1.10.0", "4d92536e7381176206e71ee15b5ffe454439920c"),
		DCOS111BootstrapDownloadURL:     fmt.Sprintf(AzureEdgeDCOSBootstrapDownloadURL, "stable/1.11.0", "a0654657903fb68dff60f6e522a7f241c1bfbf0f"),
		DCOSWindowsBootstrapDownloadURL: "http://dcos-win.westus.cloudapp.azure.com/dcos-windows/stable/",
		DcosRepositoryURL:               "https://dcosio.azureedge.net/dcos/stable/1.11.0",
		DcosClusterPackageListID:        "248a66388bba1adbcb14a52fd3b7b424ab06fa76",
	}

	//DefaultDockerSpecConfig is the default Docker engine repo.
	DefaultDockerSpecConfig = DockerSpecConfig{
		DockerEngineRepo:         "https://aptdocker.azureedge.net/repo",
		DockerComposeDownloadURL: "https://github.com/docker/compose/releases/download",
	}

	//Ubuntu1604OSImageConfig is the default Linux distribution.
	Ubuntu1604OSImageConfig = AzureOSImageConfig{
		ImageOffer:     "UbuntuServer",
		ImageSku:       "16.04-LTS",
		ImagePublisher: "Canonical",
		ImageVersion:   "latest",
	}

	//Ubuntu1804OSImageConfig is the Ubunutu 18.04-LTS Linux distribution.
	Ubuntu1804OSImageConfig = AzureOSImageConfig{
		ImageOffer:     "UbuntuServer",
		ImageSku:       "18.04-LTS",
		ImagePublisher: "Canonical",
		ImageVersion:   "latest",
	}

	//RHELOSImageConfig is the RHEL Linux distribution.
	RHELOSImageConfig = AzureOSImageConfig{
		ImageOffer:     "RHEL",
		ImageSku:       "7.3",
		ImagePublisher: "RedHat",
		ImageVersion:   "latest",
	}

	//CoreOSImageConfig is the CoreOS Linux distribution.
	CoreOSImageConfig = AzureOSImageConfig{
		ImageOffer:     "CoreOS",
		ImageSku:       "Stable",
		ImagePublisher: "CoreOS",
		ImageVersion:   "latest",
	}

	// AKSUbuntu1604OSImageConfig is the AKS image based on Ubuntu 16.04-LTS.
	AKSUbuntu1604OSImageConfig = AzureOSImageConfig{
		ImageOffer:     "aks",
		ImageSku:       "aks-ubuntu-1604-201910",
		ImagePublisher: "microsoft-aks",
<<<<<<< HEAD
		ImageVersion:   "2019.09.24",
=======
		ImageVersion:   "2019.10.15",
>>>>>>> c9f9d7a2
	}

	// AKSUbuntu1804OSImageConfig is the AKS image based on Ubuntu 18.04-LTS.
	AKSUbuntu1804OSImageConfig = AzureOSImageConfig{
		ImageOffer:     "aks",
		ImageSku:       "aks-ubuntu-1804-201910",
		ImagePublisher: "microsoft-aks",
<<<<<<< HEAD
		ImageVersion:   "2019.09.24",
=======
		ImageVersion:   "2019.10.15",
	}

	// AKSWindowsServer2019OSImageConfig is the AKS image based on Windows Server 2019
	AKSWindowsServer2019OSImageConfig = AzureOSImageConfig{
		ImageOffer:     "aks-windows",
		ImageSku:       "2019-datacenter-core-smalldisk",
		ImagePublisher: "microsoft-aks",
		ImageVersion:   "17763.805.191016",
	}

	// WindowsServer2019OSImageConfig is the 'vanilla' Windows Server 2019 image
	WindowsServer2019OSImageConfig = AzureOSImageConfig{
		ImageOffer:     "WindowsServer",
		ImageSku:       "2019-Datacenter-Core-with-Containers-smalldisk",
		ImagePublisher: "MicrosoftWindowsServer",
		ImageVersion:   "17763.805.1910061628",
>>>>>>> c9f9d7a2
	}

	// ACC1604OSImageConfig is the ACC image based on Ubuntu 16.04.
	ACC1604OSImageConfig = AzureOSImageConfig{
		ImageOffer:     "confidential-compute-preview",
		ImageSku:       "16.04-LTS",
		ImagePublisher: "Canonical",
		ImageVersion:   "latest",
	}

	//AzureCloudSpec is the default configurations for global azure.
	AzureCloudSpec = AzureEnvironmentSpecConfig{
		CloudName: AzurePublicCloud,
		//DockerSpecConfig specify the docker engine download repo
		DockerSpecConfig: DefaultDockerSpecConfig,
		//KubernetesSpecConfig is the default kubernetes container image url.
		KubernetesSpecConfig: DefaultKubernetesSpecConfig,
		DCOSSpecConfig:       DefaultDCOSSpecConfig,

		EndpointConfig: AzureEndpointConfig{
			ResourceManagerVMDNSSuffix: "cloudapp.azure.com",
		},

		OSImageConfig: map[Distro]AzureOSImageConfig{
			Ubuntu:            Ubuntu1604OSImageConfig,
			Ubuntu1804:        Ubuntu1804OSImageConfig,
			RHEL:              RHELOSImageConfig,
			CoreOS:            CoreOSImageConfig,
			AKSUbuntu1604:     AKSUbuntu1604OSImageConfig,
			AKS1604Deprecated: AKSUbuntu1604OSImageConfig, // for back-compat
			AKSUbuntu1804:     AKSUbuntu1804OSImageConfig,
			AKS1804Deprecated: AKSUbuntu1804OSImageConfig, // for back-compat
			ACC1604:           ACC1604OSImageConfig,
		},
	}

	//AzureGermanCloudSpec is the German cloud config.
	AzureGermanCloudSpec = AzureEnvironmentSpecConfig{
		CloudName:            AzureGermanCloud,
		DockerSpecConfig:     DefaultDockerSpecConfig,
		KubernetesSpecConfig: DefaultKubernetesSpecConfig,
		DCOSSpecConfig:       DefaultDCOSSpecConfig,
		EndpointConfig: AzureEndpointConfig{
			ResourceManagerVMDNSSuffix: "cloudapp.microsoftazure.de",
		},
		OSImageConfig: map[Distro]AzureOSImageConfig{
			Ubuntu:            Ubuntu1604OSImageConfig,
			Ubuntu1804:        Ubuntu1804OSImageConfig,
			RHEL:              RHELOSImageConfig,
			CoreOS:            CoreOSImageConfig,
			AKSUbuntu1604:     Ubuntu1604OSImageConfig,
			AKS1604Deprecated: Ubuntu1604OSImageConfig, // for back-compat
			AKSUbuntu1804:     Ubuntu1604OSImageConfig, // workaround for https://github.com/Azure/aks-engine/issues/761
			AKS1804Deprecated: Ubuntu1604OSImageConfig, // for back-compat
		},
	}

	//AzureUSGovernmentCloudSpec is the US government config.
	AzureUSGovernmentCloudSpec = AzureEnvironmentSpecConfig{
		CloudName:            AzureUSGovernmentCloud,
		DockerSpecConfig:     DefaultDockerSpecConfig,
		KubernetesSpecConfig: DefaultKubernetesSpecConfig,
		DCOSSpecConfig:       DefaultDCOSSpecConfig,
		EndpointConfig: AzureEndpointConfig{
			ResourceManagerVMDNSSuffix: "cloudapp.usgovcloudapi.net",
		},
		OSImageConfig: map[Distro]AzureOSImageConfig{
			Ubuntu:            Ubuntu1604OSImageConfig,
			Ubuntu1804:        Ubuntu1804OSImageConfig,
			RHEL:              RHELOSImageConfig,
			CoreOS:            CoreOSImageConfig,
			AKSUbuntu1604:     AKSUbuntu1604OSImageConfig,
			AKS1604Deprecated: AKSUbuntu1604OSImageConfig, // for back-compat
			AKSUbuntu1804:     AKSUbuntu1804OSImageConfig,
			AKS1804Deprecated: AKSUbuntu1804OSImageConfig, // for back-compat
		},
	}

	//AzureChinaCloudSpec is the configurations for Azure China (Mooncake)
	AzureChinaCloudSpec = AzureEnvironmentSpecConfig{
		CloudName: AzureChinaCloud,
		//DockerSpecConfig specify the docker engine download repo
		DockerSpecConfig: DockerSpecConfig{
			DockerEngineRepo:         "https://mirror.azk8s.cn/docker-engine/apt/repo/",
			DockerComposeDownloadURL: "https://mirror.azk8s.cn/docker-toolbox/linux/compose",
		},
		//KubernetesSpecConfig - Due to Chinese firewall issue, the default containers from google is blocked, use the Chinese local mirror instead
		KubernetesSpecConfig: KubernetesSpecConfig{
			KubernetesImageBase:              "gcr.azk8s.cn/google_containers/",
			TillerImageBase:                  "gcr.azk8s.cn/kubernetes-helm/",
			ACIConnectorImageBase:            "dockerhub.azk8s.cn/microsoft/",
			NVIDIAImageBase:                  "dockerhub.azk8s.cn/nvidia/",
			AzureCNIImageBase:                "dockerhub.azk8s.cn/containernetworking/",
			MCRKubernetesImageBase:           "mcr.microsoft.com/k8s/core/",
			CalicoImageBase:                  "dockerhub.azk8s.cn/calico/",
			EtcdDownloadURLBase:              "https://mirror.azk8s.cn/kubernetes/etcd",
			KubeBinariesSASURLBase:           DefaultKubernetesSpecConfig.KubeBinariesSASURLBase,
			WindowsTelemetryGUID:             DefaultKubernetesSpecConfig.WindowsTelemetryGUID,
			CNIPluginsDownloadURL:            "https://mirror.azk8s.cn/kubernetes/containernetworking-plugins/cni-plugins-amd64-" + CNIPluginVer + ".tgz",
			VnetCNILinuxPluginsDownloadURL:   "https://mirror.azk8s.cn/kubernetes/azure-container-networking/azure-vnet-cni-linux-amd64-" + AzureCniPluginVerLinux + ".tgz",
			VnetCNIWindowsPluginsDownloadURL: "https://mirror.azk8s.cn/kubernetes/azure-container-networking/azure-vnet-cni-windows-amd64-" + AzureCniPluginVerWindows + ".zip",
			ContainerdDownloadURLBase:        "https://mirror.azk8s.cn/kubernetes/containerd/",
		},
		DCOSSpecConfig: DCOSSpecConfig{
			DCOS188BootstrapDownloadURL:     fmt.Sprintf(AzureChinaCloudDCOSBootstrapDownloadURL, "5df43052907c021eeb5de145419a3da1898c58a5"),
			DCOSWindowsBootstrapDownloadURL: "https://dcosdevstorage.blob.core.windows.net/dcos-windows",
			DCOS190BootstrapDownloadURL:     fmt.Sprintf(AzureChinaCloudDCOSBootstrapDownloadURL, "58fd0833ce81b6244fc73bf65b5deb43217b0bd7"),
			DCOS198BootstrapDownloadURL:     fmt.Sprintf(AzureChinaCloudDCOSBootstrapDownloadURL, "f4ae0d20665fc68ee25282d6f78681b2773c6e10"),
		},

		EndpointConfig: AzureEndpointConfig{
			ResourceManagerVMDNSSuffix: "cloudapp.chinacloudapi.cn",
		},
		OSImageConfig: map[Distro]AzureOSImageConfig{
			Ubuntu:            Ubuntu1604OSImageConfig,
			Ubuntu1804:        Ubuntu1804OSImageConfig,
			RHEL:              RHELOSImageConfig,
			CoreOS:            CoreOSImageConfig,
			AKSUbuntu1604:     AKSUbuntu1604OSImageConfig,
			AKS1604Deprecated: AKSUbuntu1604OSImageConfig, // for back-compat
			AKSUbuntu1804:     AKSUbuntu1804OSImageConfig,
			AKS1804Deprecated: AKSUbuntu1804OSImageConfig, // for back-compat
		},
	}

	// AzureCloudSpecEnvMap is the environment configuration map for all the Azure cloud environments.
	AzureCloudSpecEnvMap = map[string]AzureEnvironmentSpecConfig{
		AzureChinaCloud:        AzureChinaCloudSpec,
		AzureGermanCloud:       AzureGermanCloudSpec,
		AzureUSGovernmentCloud: AzureUSGovernmentCloudSpec,
		AzurePublicCloud:       AzureCloudSpec,
	}
)<|MERGE_RESOLUTION|>--- conflicted
+++ resolved
@@ -154,11 +154,7 @@
 		ImageOffer:     "aks",
 		ImageSku:       "aks-ubuntu-1604-201910",
 		ImagePublisher: "microsoft-aks",
-<<<<<<< HEAD
-		ImageVersion:   "2019.09.24",
-=======
 		ImageVersion:   "2019.10.15",
->>>>>>> c9f9d7a2
 	}
 
 	// AKSUbuntu1804OSImageConfig is the AKS image based on Ubuntu 18.04-LTS.
@@ -166,9 +162,6 @@
 		ImageOffer:     "aks",
 		ImageSku:       "aks-ubuntu-1804-201910",
 		ImagePublisher: "microsoft-aks",
-<<<<<<< HEAD
-		ImageVersion:   "2019.09.24",
-=======
 		ImageVersion:   "2019.10.15",
 	}
 
@@ -186,7 +179,6 @@
 		ImageSku:       "2019-Datacenter-Core-with-Containers-smalldisk",
 		ImagePublisher: "MicrosoftWindowsServer",
 		ImageVersion:   "17763.805.1910061628",
->>>>>>> c9f9d7a2
 	}
 
 	// ACC1604OSImageConfig is the ACC image based on Ubuntu 16.04.
